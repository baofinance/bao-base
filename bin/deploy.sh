#! /usr/bin/env bash
set -euo pipefail
shopt -s extdebug

export SCRIPT="$1"
shift
args=("$@") # reset the global args array for other scripts to use
# empty the default args array
set --

# shellcheck disable=SC1090,SC1091,SC2154
# . "${BAO_BASE_BIN_DIR}/run/logging"
# shellcheck disable=SC1090,SC1091,SC2154
. "${BAO_BASE_BIN_DIR}/run/environment"
# shellcheck disable=SC1090,SC1091,SC2154
. "${BAO_BASE_BIN_DIR}/run/transacting"
# shellcheck disable=SC1090,SC1091,SC2154
. "${BAO_BASE_BIN_DIR}/run/blockchain"
# shellcheck disable=SC1090,SC1091,SC2154
. "${BAO_BASE_BIN_DIR}/run/recording"

debug "deploy.sh: ${args[*]}"

# set the global variables needed for transacting/recording etc
# default to environment
PRIVATE_KEY=$(lookup_environment PRIVATE_KEY)
sensitive "${PRIVATE_KEY}" "private-key"
PUBLIC_KEY=$(public_from_private "${PRIVATE_KEY}")
ETHERSCAN_API_KEY=$(lookup_environment ETHERSCAN_API_KEY)
sensitive "${ETHERSCAN_API_KEY}" "etherscan-api-key"

# only allow this to be command line as it's dangerous
RPC_URL="local"
VERIFY="--verify"
BROADCAST=""
LOCAL="remote"
PUBLIC_KEY=""

myargs=("${args[@]}") # make a copy of args
debug "  args: ${args[*]}"
debug "myargs: ${myargs[*]}"
args=()
while [[ ${#myargs[@]} -gt 0 ]]; do
  case "${myargs[0]}" in
<<<<<<< HEAD
    --anvil)
      log "--rpc-local anvil is the saame as -rpc-url local, but using a test private key"
      PRIVATE_KEY="0xac0974bec39a17e36ba4a6b4d238ff944bacb478cbed5efcae784d7bf4f2ff80"
      PUBLIC_KEY="0xf39Fd6e51aad88F6F4ce6aB8827279cffFb92266"
      RPC_URL="local"
      CHAIN_ID=1                # this is used for address lookup
      myargs=("${myargs[@]:1}") # shift 1
      ;;
=======
>>>>>>> b7236be5
    --rpc-url)
      RPC_URL="${myargs[1]}"
      myargs=("${myargs[@]:2}") # shift 2
      ;;
    --no-verify)
      VERIFY=""
      myargs=("${myargs[@]:1}") # shift 1
      ;;
    --broadcast)
      debug "setting BROADCAST"
      # shellcheck disable=SC2034
      BROADCAST="--broadcast"
      myargs=("${myargs[@]:1}") # shift 1
      ;;
    -h | --help)
      echo "Usage: ${0} [--rpc-url <url>] [--no-verify] [--broadcast] <script> [<args>...]"
      echo "  --rpc-url <url>   Specify the RPC URL to use (default: anvil)"
      echo "                    \"anvil\" is the same as -rpc-url local, but using a test private key"
      echo "  --no-verify       Skip verification of contracts on Etherscan, default is to verify on non-local RPC URLs"
      echo "  --broadcast       Broadcast transactions (default is no broadcasting, i.e. dry-run)"
      echo "  <script>          The script to run after setting up the environment"
      echo "  <args>...        Additional arguments to pass to the script"
      exit 0
      ;;
    *)
      args+=("${myargs[0]}")
      myargs=("${myargs[@]:1}") # shift 1
      ;;
  esac
done
debug "args: ${args[*]}"

# determine if we're running locally or not
if [[ "${RPC_URL}" == "local" || "${RPC_URL}" == *"localhost"* ]]; then
  LOCAL="local"
  # shellcheck disable=SC2034
  VERIFY="" # can't verify locally (yet)
fi

# get the chain_id
CHAIN_ID=${CHAIN_ID:-$(chain_id)} || error "Failed to get chain ID from RPC URL: ${RPC_URL}"

log "transacting on${LOCAL:+ ${LOCAL}} chain ${CHAIN_ID}${CHAIN_NAME:+ (${CHAIN_NAME})}" # lint-bash disable=command-substitution
log "using wallet with public key $(ens_from_public "${PUBLIC_KEY}")"                    # lint-bash disable=command-substitution
debug "args: ${args[*]}"
if [[ "${SCRIPT}" != "BATS" ]]; then
  # we're not running the BATS tests, so we can run the script

  started=$(snap_epoch)
  record deployment.started $(format_epoch "${started}")

  . "${SCRIPT}" "${args[@]}"
  # look above: there's a dot

  finished=$(snap_epoch)
  record deployment.finished $(format_epoch "${finished}")
  local took
  took=$(format_duration "${started}" "${finished}")
  record deployment.took "${took}"
fi<|MERGE_RESOLUTION|>--- conflicted
+++ resolved
@@ -42,7 +42,6 @@
 args=()
 while [[ ${#myargs[@]} -gt 0 ]]; do
   case "${myargs[0]}" in
-<<<<<<< HEAD
     --anvil)
       log "--rpc-local anvil is the saame as -rpc-url local, but using a test private key"
       PRIVATE_KEY="0xac0974bec39a17e36ba4a6b4d238ff944bacb478cbed5efcae784d7bf4f2ff80"
@@ -51,8 +50,6 @@
       CHAIN_ID=1                # this is used for address lookup
       myargs=("${myargs[@]:1}") # shift 1
       ;;
-=======
->>>>>>> b7236be5
     --rpc-url)
       RPC_URL="${myargs[1]}"
       myargs=("${myargs[@]:2}") # shift 2
