--- conflicted
+++ resolved
@@ -7,16 +7,10 @@
 FOUNDRY_OUT=out/_gas
 export FOUNDRY_CACHE_PATH=cache/_gas
 
-<<<<<<< HEAD
 # temp deployment scripts dir
 mkdir -p tmp
 export BAO_DEPLOYMENT_LOGS_ROOT=$(mktemp -d -p tmp)
 trap 'rm -rf "${BAO_DEPLOYMENT_LOGS_ROOT}"' EXIT
 
-forge test --nmp script/**/*.t.sol --isolate --gas-report --gas-limit 1500000000 "$@"
-=======
-# use the gas limit set in foundry.toml
 forge test --out ${FOUNDRY_OUT} --nmp script/**/*.t.sol --isolate --gas-report "$@"
-
->>>>>>> 5898333e
 { set +x; } 2>/dev/null