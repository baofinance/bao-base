[profile.default]
src = "src"
out = "out"
libs = ["lib"]

<<<<<<< HEAD
ast = true
build_info = true

auto_detect_remappings = false # remappings seem to cause problems
=======
auto_detect_remappings = false     # remappings seem to cause problems
>>>>>>> acee7b6f
evm_version = "Cancun"
optimizer = true
optimizer_runs = 5
gas_limit = "18446744073709551615"

#ignored_error_codes=["transient-storage"]
ignored_warnings_from = [
  "lib/openzeppelin-contracts-upgradeable/lib/openzeppelin-contracts/contracts/utils/StorageSlot.sol",
]
gas_reports_ignore = ["test"]
extra_output_files = ["evm.assembly", "ir"]
<<<<<<< HEAD
extra_output = ["evm.assembly", "ir", "storageLayout"]
=======
extra_output = ["evm.assembly", "ir"]
>>>>>>> acee7b6f

[etherscan]
mainnet = { key = "${ETHERSCAN_KEY}" }

[rpc_endpoints]
sepolia = "${SEPOLIA_RPC_URL}"
mainnet = "${MAINNET_RPC_URL}"
local = "http://localhost:8545"


# See more config options https://github.com/foundry-rs/foundry/blob/master/crates/config/README.md#all-options<|MERGE_RESOLUTION|>--- conflicted
+++ resolved
@@ -3,14 +3,10 @@
 out = "out"
 libs = ["lib"]
 
-<<<<<<< HEAD
 ast = true
 build_info = true
 
-auto_detect_remappings = false # remappings seem to cause problems
-=======
 auto_detect_remappings = false     # remappings seem to cause problems
->>>>>>> acee7b6f
 evm_version = "Cancun"
 optimizer = true
 optimizer_runs = 5
@@ -20,13 +16,12 @@
 ignored_warnings_from = [
   "lib/openzeppelin-contracts-upgradeable/lib/openzeppelin-contracts/contracts/utils/StorageSlot.sol",
 ]
+ignored_warnings_from = [
+  "lib/openzeppelin-contracts-upgradeable/lib/openzeppelin-contracts/contracts/utils/StorageSlot.sol",
+]
 gas_reports_ignore = ["test"]
 extra_output_files = ["evm.assembly", "ir"]
-<<<<<<< HEAD
 extra_output = ["evm.assembly", "ir", "storageLayout"]
-=======
-extra_output = ["evm.assembly", "ir"]
->>>>>>> acee7b6f
 
 [etherscan]
 mainnet = { key = "${ETHERSCAN_KEY}" }
