// SPDX-License-Identifier: MIT
pragma solidity >=0.8.28 <0.9.0;

import {BaoDeploymentTest} from "./BaoDeploymentTest.sol";
import {DeploymentBase} from "@bao-script/deployment/DeploymentBase.sol";
import {DeploymentDataMemory} from "@bao-script/deployment/DeploymentDataMemory.sol";
import {DeploymentMemoryTesting} from "@bao-script/deployment/DeploymentMemoryTesting.sol";
import {BaoFactoryBytecode} from "@bao-factory/BaoFactoryBytecode.sol";
import {IBaoOwnable} from "@bao/interfaces/IBaoOwnable.sol";

contract SimpleBaoOwnable is IBaoOwnable {
    address public owner;

    constructor(address owner_) {
        owner = owner_;
    }

    function transferOwnership(address newOwner) external override {
        require(msg.sender == owner, "only owner");
        owner = newOwner;
    }
}

contract DeployableLibrary {
    function ping() external pure returns (bytes32) {
        return keccak256("deployable");
    }
}

contract FailingLibrary {
    constructor() {
        revert("failing library");
    }
}

contract DeploymentCoreHarness is DeploymentMemoryTesting {
    function startSession(string memory network, string memory salt) external {
        start(network, salt, "");
    }

    function ensureBaoFactoryExternal() external {
        ensureBaoFactory();
    }

    function hasKey(string memory key) external view returns (bool) {
        return _has(key);
    }

    function readStoredAddress(string memory key) external view returns (address) {
        return _get(key);
    }

    function readAddressField(string memory key) external view returns (address) {
        return _getAddress(key);
    }

    function readStringValue(string memory key) external view returns (string memory) {
        return _getString(key);
    }

    function setUintValue(string memory key, uint256 value) external {
        _setUint(key, value);
    }

    function readUintValue(string memory key) external view returns (uint256) {
        return _getUint(key);
    }

    function setIntValue(string memory key, int256 value) external {
        _setInt(key, value);
    }

    function readIntValue(string memory key) external view returns (int256) {
        return _getInt(key);
    }

    function setBoolValue(string memory key, bool value) external {
        _setBool(key, value);
    }

    function readBoolValue(string memory key) external view returns (bool) {
        return _getBool(key);
    }

    function setAddressArrayValue(string memory key, address[] memory value) external {
        _setAddressArray(key, value);
    }

    function readAddressArrayValue(string memory key) external view returns (address[] memory) {
        return _getAddressArray(key);
    }

    function setStringArrayValue(string memory key, string[] memory value) external {
        _setStringArray(key, value);
    }

    function readStringArrayValue(string memory key) external view returns (string[] memory) {
        return _getStringArray(key);
    }

    function setUintArrayValue(string memory key, uint256[] memory value) external {
        _setUintArray(key, value);
    }

    function readUintArrayValue(string memory key) external view returns (uint256[] memory) {
        return _getUintArray(key);
    }

    function setIntArrayValue(string memory key, int256[] memory value) external {
        _setIntArray(key, value);
    }

    function readIntArrayValue(string memory key) external view returns (int256[] memory) {
        return _getIntArray(key);
    }

    function registerUintKey(string memory key) external {
        addUintKey(key);
    }

    function registerIntKey(string memory key) external {
        addIntKey(key);
    }

    function registerBoolKey(string memory key) external {
        addBoolKey(key);
    }

    function registerAddressArrayKey(string memory key) external {
        addAddressArrayKey(key);
    }

    function registerStringArrayKey(string memory key) external {
        addStringArrayKey(key);
    }

    function registerUintArrayKey(string memory key) external {
        addUintArrayKey(key);
    }

    function registerIntArrayKey(string memory key) external {
        addIntArrayKey(key);
    }

    function registerTopLevelKey(string memory key) external {
        addKey(key);
    }

    function registerAddressKey(string memory key) external {
        addAddressKey(key);
    }
}

contract DeploymentCoreTest is BaoDeploymentTest {
    DeploymentCoreHarness public deployment;
    string internal constant TEST_SALT = "DeploymentCoreTest";

    function setUp() public override {
        super.setUp();
        deployment = new DeploymentCoreHarness();
    }

    function test_RegisterContractRecordsMetadata_() public {
        _initSession("test_RegisterContractRecordsMetadata_");
        deployment.addContract("contracts.alpha");
        address deployerAddress = address(0xD1);
        deployment.registerContract("contracts.alpha", address(0xCAFE), "Alpha", "", deployerAddress);
        assertEq(deployment.readStoredAddress("contracts.alpha"), address(0xCAFE), "Contract address stored for alpha");
        assertEq(
            deployment.readStringValue("contracts.alpha.category"),
            "contract",
            "Contract category annotated for alpha"
        );
        assertEq(
            deployment.readAddressField("contracts.alpha.deployer"),
            deployerAddress,
            "Contract deployer recorded for alpha"
        );
    }

    function test_DeployLibrarySuccessRecordsMetadata_() public {
        _initSession("test_DeployLibrarySuccessRecordsMetadata_");
        deployment.addContract("contracts.safeLibrary");
        bytes memory bytecode = type(DeployableLibrary).creationCode;
        deployment.deployLibrary("contracts.safeLibrary", bytecode, "SimpleBaoOwnable", address(this));
        assertTrue(
            deployment.readStoredAddress("contracts.safeLibrary") != address(0),
            "Library address stored for safe"
        );
        assertEq(
            deployment.readStringValue("contracts.safeLibrary.category"),
            "library",
            "Library category set for safe"
        );
    }

    function test_RevertWhen_DeployLibraryFails_() public {
        _initSession("test_RevertWhen_DeployLibraryFails_");
        deployment.addContract("contracts.failLibrary");
        vm.expectRevert(
            abi.encodeWithSelector(DeploymentBase.LibraryDeploymentFailed.selector, "contracts.failLibrary")
        );
        deployment.deployLibrary("contracts.failLibrary", type(FailingLibrary).creationCode, "Broken", address(this));
    }

    function test_InternalScalarAccessorsRoundTrip_() public {
        _initSession("test_InternalScalarAccessorsRoundTrip_");
        deployment.addContract("contracts.metrics");
        deployment.registerUintKey("contracts.metrics.count");
        deployment.registerIntKey("contracts.metrics.delta");
        deployment.registerBoolKey("contracts.metrics.enabled");
        deployment.setUintValue("contracts.metrics.count", 42);
        deployment.setIntValue("contracts.metrics.delta", -5);
        deployment.setBoolValue("contracts.metrics.enabled", true);
        assertEq(deployment.readUintValue("contracts.metrics.count"), 42, "Uint getter returns stored value");
        assertEq(deployment.readIntValue("contracts.metrics.delta"), -5, "Int getter returns stored value");
        assertTrue(deployment.readBoolValue("contracts.metrics.enabled"), "Bool getter returns stored value");
    }

    function test_InternalArrayAccessorsRoundTrip_() public {
        _initSession("test_InternalArrayAccessorsRoundTrip_");
        deployment.addContract("contracts.lists");
        deployment.registerAddressArrayKey("contracts.lists.addresses");
        deployment.registerStringArrayKey("contracts.lists.names");
        deployment.registerUintArrayKey("contracts.lists.amounts");
        deployment.registerIntArrayKey("contracts.lists.deltas");
        address[] memory addresses = new address[](2);
        addresses[0] = address(0xAA);
        addresses[1] = address(0xBB);
        string[] memory names = new string[](2);
        names[0] = "foo";
        names[1] = "bar";
        uint256[] memory amounts = new uint256[](2);
        amounts[0] = 1;
        amounts[1] = 2;
        int256[] memory deltas = new int256[](2);
        deltas[0] = -1;
        deltas[1] = 3;
        deployment.setAddressArrayValue("contracts.lists.addresses", addresses);
        deployment.setStringArrayValue("contracts.lists.names", names);
        deployment.setUintArrayValue("contracts.lists.amounts", amounts);
        deployment.setIntArrayValue("contracts.lists.deltas", deltas);
        address[] memory storedAddresses = deployment.readAddressArrayValue("contracts.lists.addresses");
        string[] memory storedNames = deployment.readStringArrayValue("contracts.lists.names");
        uint256[] memory storedAmounts = deployment.readUintArrayValue("contracts.lists.amounts");
        int256[] memory storedDeltas = deployment.readIntArrayValue("contracts.lists.deltas");
        assertEq(storedAddresses[1], address(0xBB), "Address array preserves second element");
        assertEq(storedNames[0], "foo", "String array preserves first element");
        assertEq(storedAmounts[1], 2, "Uint array preserves values");
        assertEq(storedDeltas[0], -1, "Int array preserves negatives");
    }

    function test_PredictAddressRequiresKey_() public {
        _initSession("test_PredictAddressRequiresKey_");
        // Empty salt key fails with ValueNotSet
        vm.expectRevert(abi.encodeWithSelector(DeploymentDataMemory.ValueNotSet.selector, ""));
        deployment.predictAddress("hay", "");
        // Empty proxy key fails with KeyRequired
        vm.expectRevert(DeploymentBase.KeyRequired.selector);
        deployment.predictAddress("", "ho");
    }

    function test_UpgradeProxyValueRequiresKey_() public {
        _initSession("test_UpgradeProxyValueRequiresKey_");
        vm.expectRevert(DeploymentBase.KeyRequired.selector);
        deployment.upgradeProxy{value: 0}(0, "", address(0), bytes(""), "Mock", "", address(this));
    }

    function _initSession(string memory testName) internal {
        deployment.startSession(testName, TEST_SALT);
    }
}

contract DeploymentEnsureBaoFactoryTest is BaoDeploymentTest {
    DeploymentCoreHarness public deployment;
    string internal constant TEST_SALT = "DeploymentEnsureBaoFactoryTest";

    function setUp() public override {
<<<<<<< HEAD
        // Only Nick's factory - skip BaoFactory to test ensureBaoFactory() behavior
        _ensureNicksFactory();
=======
        _baoMultisig = BaoFactoryBytecode.OWNER;
        vm.label(_baoMultisig, "_baoMultisig");
>>>>>>> 887ec662
        deployment = new DeploymentCoreHarness();
    }

    function test_EnsureBaoFactoryWithoutSession_() public {
        // BaoFactory is already registered by DeploymentKeys constructor
        deployment.ensureBaoFactoryExternal();
        assertFalse(deployment.hasKey("BaoFactory"), "BaoFactory stays unset off-session");
    }

    function test_EnsureBaoFactoryRequiresSchemaDuringSession_() public {
        _initSessionEnsure("test_EnsureBaoFactoryRequiresSchemaDuringSession_");
        // BaoFactory is already registered by DeploymentKeys constructor
        // but BaoFactory.address is NOT registered, so this should still revert
        vm.expectRevert(abi.encodeWithSignature("KeyNotRegistered(string)", "BaoFactory.address"));
        deployment.ensureBaoFactoryExternal();
    }

    function _initSessionEnsure(string memory testName) internal {
        deployment.startSession(testName, TEST_SALT);
    }
}<|MERGE_RESOLUTION|>--- conflicted
+++ resolved
@@ -276,13 +276,8 @@
     string internal constant TEST_SALT = "DeploymentEnsureBaoFactoryTest";
 
     function setUp() public override {
-<<<<<<< HEAD
-        // Only Nick's factory - skip BaoFactory to test ensureBaoFactory() behavior
-        _ensureNicksFactory();
-=======
         _baoMultisig = BaoFactoryBytecode.OWNER;
         vm.label(_baoMultisig, "_baoMultisig");
->>>>>>> 887ec662
         deployment = new DeploymentCoreHarness();
     }
 
