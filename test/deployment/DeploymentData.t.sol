--- conflicted
+++ resolved
@@ -71,12 +71,7 @@
         addUintArrayKey(CONFIG_LIMITS_KEY);
         addIntArrayKey(CONFIG_DELTAS_KEY);
 
-<<<<<<< HEAD
         disableLogging();
-=======
-    function _save() internal override(DeploymentDataMemory, DeploymentJson) {
-        // Skip persistence in unit tests; deployment harnesses cover file I/O
->>>>>>> 887ec662
     }
 
     /// @notice Expose encoding for testing - auto mode (no decimals)
