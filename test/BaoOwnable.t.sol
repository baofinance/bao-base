--- conflicted
+++ resolved
@@ -15,7 +15,6 @@
         _initializeOwner(owner);
     }
 
-<<<<<<< HEAD
     function pendingOwner() public view returns (address pendingOwner_) {
         assembly ("memory-safe") {
             pendingOwner_ := sload(_PENDING_SLOT)
@@ -26,10 +25,7 @@
         assembly ("memory-safe") {
             expiry := shr(192, sload(_PENDING_SLOT))
         }
-=======
-    function ownershipHandoverValidFor() public pure returns (uint64) {
-        return 4 days;
->>>>>>> b94c28b8
+
     }
 
     function protected() public onlyOwner {}
