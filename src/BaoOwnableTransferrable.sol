// SPDX-License-Identifier: MIT
pragma solidity ^0.8.26;

import {IERC165} from "@openzeppelin/contracts/utils/introspection/IERC165.sol";

import {BaoOwnable} from "@bao/BaoOwnable.sol";
import {IBaoOwnable} from "@bao/interfaces/IBaoOwnable.sol";
import {IBaoOwnableTransferrable} from "@bao/interfaces/IBaoOwnableTransferrable.sol";

/// @title Bao Ownable Transferrable
/// @dev Note:
/// This implementation auto-initialises the owner to `msg.sender`.
/// You MUST call the `_initializeOwner` in the constructor / initializer of the deriving contract.
/// This initialization sets the owner to `msg.sender`, not to the passed 'finalOwner' parameter.
/// The contract deployer can now act as owner then 'transferOwnership' once complete.
///
/// This contract follows [EIP-173](https://eips.ethereum.org/EIPS/eip-173) for compatibility,
/// the nomenclature for the 3-step ownership transfer may be unique to this codebase.
/// the nomencalture has been extended to a three step transfer:
/// 1) initiateTransfer(address pendingOwner), called by the currentOwner
/// 2) validateTransfer(), called by the pending owner to validate the address
/// 3) transferOwnership(address confirmPendingOwner), called by the currentOwner
///
/// The above sequence must happen in order
/// In addition there are timing constraints:
/// * step 2 (validate) must be called within 2 days of step 1 (initiate)
/// * step 3 (transfer) must be called between 2 and 4 days from step 1 (initiate)
///
/// Renunciation, which is simply a transfer to the zero address, is the same - sequence and timing - except
/// that there is no step 2 (validate) as the zero address cannot be validated in this way.
///
/// No one step-transfers are allowed except in the unique one-shot transferOwnership after initializeOwnership.
/// This simplifies deploy scripts that must do owner type set-up but then can transfer to the real owner once done
///
/// Multiple initialisations are not allowed, to ensure this we make a separate check for a previously set owner including
/// including to address(0). This ensure that the initializeOwner, an otherwise unprotected function, cannot be called twice.
///
/// it also adds IRC165 interface query support
/// @author rootminus0x1
/// @dev Uses erc7201 storage
<<<<<<< HEAD
contract BaoOwnableTransferrable is IBaoOwnableTransferrable, IERC165, BaoOwnable {
=======
abstract contract BaoOwnableTransferrable is IBaoOwnableTransferrable, IERC165, BaoOwnable {
    // slither-disable-start incorrect-shift
>>>>>>> 5ec17de2
    /*//////////////////////////////////////////////////////////////////////////
                               CONSTRUCTOR/INITIALIZER
    //////////////////////////////////////////////////////////////////////////*/

    /// @inheritdoc BaoOwnable
    // slither-disable-next-line dead-code
    function _initializeOwner(address finalOwner) internal override(BaoOwnable) {
        unchecked {
            _checkNotInitialized();
            _setOwner(address(0), msg.sender);
            // set up a transferOwnership to finalOwner
            _setPending(
                finalOwner,
                uint64(block.timestamp), // no pause for completion
                true,
                3600 // you have 1 hour
            );
        }
    }

    /*//////////////////////////////////////////////////////////////////////////
                                  PUBLIC FUNCTIONS
    //////////////////////////////////////////////////////////////////////////*/

    /// @inheritdoc IERC165
    function supportsInterface(bytes4 interfaceId) public view virtual override(IERC165, BaoOwnable) returns (bool) {
        return interfaceId == type(IBaoOwnableTransferrable).interfaceId || BaoOwnable.supportsInterface(interfaceId);
    }

    /// @inheritdoc IBaoOwnableTransferrable
    function pendingOwner() public view virtual returns (address pendingOwner_) {
        (pendingOwner_, , , ) = _pending();
    }

    /// @inheritdoc IBaoOwnableTransferrable
    function pendingExpiry() public view virtual returns (uint64 expiry) {
        (, , , expiry) = _pending();
    }

    /// @inheritdoc IBaoOwnableTransferrable
    function pendingValidateExpiryOrPause() public view virtual returns (uint64 validateExpiryOrPause) {
        (, validateExpiryOrPause, , ) = _pending();
    }

    /// @inheritdoc IBaoOwnableTransferrable
    function pendingValidated() public view virtual returns (bool validated) {
        (, , validated, ) = _pending();
    }

    /*//////////////////////////////////////////////////////////////////////////
                                  PROTECTED FUNCTIONS
    //////////////////////////////////////////////////////////////////////////*/

    /// @inheritdoc IBaoOwnableTransferrable
    function initiateOwnershipTransfer(address toAddress) public virtual {
        unchecked {
            _checkOwner();
            _setPending(
                toAddress,
                uint64(block.timestamp + _VALIDATE_EXPIRY_OR_PAUSE_PERIOD),
                toAddress == address(0),
                _EXPIRY_AFTER_PAUSE_PERIOD
            );
        }
    }

    /// @inheritdoc IBaoOwnableTransferrable
    function cancelOwnershipTransfer() public virtual {
        // solhint-disable-next-line no-inline-assembly
        assembly ("memory-safe") {
            // only pending or owner
            let pending_ := sload(_PENDING_SLOT)
            let pendingOwner_ := and(sload(_PENDING_SLOT), 0xffffffffffffffffffffffffffffffffffffffff)
            if iszero(or(eq(caller(), pendingOwner_), eq(caller(), sload(_INITIALIZED_SLOT)))) {
                mstore(0x00, 0x82b42900) // `Unauthorized()`.
                revert(0x1c, 0x04)
            }
            // only if there is a transfer in-flight
            if iszero(shr(192, pending_)) {
                mstore(0x00, 0x33c2b1c3) // `NoTransferToCancel()`.
                revert(0x1c, 0x04)
            }
            // clear the pending slot
            sstore(_PENDING_SLOT, 0)
            // Emit the {OwnershipTransferCanceled} event.
            log2(0, 0, _OWNERSHIP_TRANSFER_CANCELED_EVENT_SIGNATURE, pendingOwner_)
        }
    }

    /// @inheritdoc IBaoOwnableTransferrable
    function validateOwnershipTransfer() public virtual {
        // solhint-disable-next-line no-inline-assembly
        assembly ("memory-safe") {
            let pending_ := sload(_PENDING_SLOT)
            // onlyPendingOwner can call this, but only once - if validated already then it's a mistake
            // 95 represents the clearing of all the bits above the address excluding the validated bit
            // combining these checks in one reduces contract size and gas
            let pendingOwner_ := and(pending_, 0x1ffffffffffffffffffffffffffffffffffffffff)
            // let pendingOwner := shr(95, shl(95, pending_)) // owner address + validated bit => validateing twice is disallowed
            if or(
                // onlyPendingOwner can call this, but only once - if validated already then it's a mistake
                iszero(eq(caller(), pendingOwner_)),
                // only before half expiry
                gt(timestamp(), shr(192, pending_))
            ) {
                mstore(0x00, 0x82b42900) // `Unauthorized()`.
                revert(0x1c, 0x04)
            }
            // set the validated  bit to indicate it has been validated
            sstore(_PENDING_SLOT, or(pending_, shl(_BIT_VALIDATED, 0x1)))
            //sstore(_PENDING_SLOT, or(pending_, 0x10000000000000000000000000000000000000000))
            // Emit the {OwnershipTransferInitiated} event.
            // although we left the validated bit in place above (via the shl 95) it isn't set if we got here
            log2(0, 0, _OWNERSHIP_TRANSFER_VALIDATED_EVENT_SIGNATURE, pendingOwner_)
        }
    }

    /// @inheritdoc IBaoOwnable
    function transferOwnership(address confirmOwner) public virtual override(BaoOwnable, IBaoOwnable) {
        unchecked {
            address oldOwner;

            // solhint-disable-next-line no-inline-assembly
            assembly ("memory-safe") {
                oldOwner := sload(_INITIALIZED_SLOT)
                if iszero(eq(caller(), oldOwner)) {
                    mstore(0x00, 0x82b42900) // `Unauthorized()`.
                    revert(0x1c, 0x04)
                }
                let pending_ := sload(_PENDING_SLOT)
                let pause := shr(192, pending_)
                // only if the pending address has been validated and matches the stored address
                // and we haven't past expiry
                if or(
                    iszero(eq(or(confirmOwner, shl(_BIT_VALIDATED, 0x1)), shr(95, shl(95, pending_)))),
                    or(
                        // within the timescales allowed
                        gt(timestamp(), add(pause, shr(232, shl(64, pending_)))),
                        lt(timestamp(), pause)
                    )
                ) {
                    mstore(0x00, 0x8cd65fff) // `CannotCompleteTransfer()`.
                    revert(0x1c, 0x04)
                }
                sstore(_PENDING_SLOT, 0)
            }
            _setOwner(oldOwner, confirmOwner);
        }
    }

    /*//////////////////////////////////////////////////////////////////////////
                                  PRIVATE DATA
    //////////////////////////////////////////////////////////////////////////*/

    /// @dev The pending owner slot is defined in BaoOwnable,
    /// where the bottom 160 bits are for the pending address and,
    /// the top 64 bits are for the expiry of the transfer (that gives half a trillion years)
    /// as we have two expiry periods in this implementation we reassign
    /// the first expiry period to the top 64 bits (renaming the old single expiry) and
    /// the next top 24 bits for a second expiry period delta (nearly 200 days).
    /// i.e. you add the first period expiry to the delta to get the second period expiry
    /// We also add an additional bit to indicate whether the validate function has been called.
    // | 255, 64 bits - validate expiry/end of pause timestamp | 191, 24 bits - completion delta | 160, 1 bit - validated | 159, 160 bits - pending owner address |
    // initialisation:
    //      validate expiry = now, completion delta = 1 hour, validated = true
    // transfer:
    //      validate expiry = now + 2 days, completion delta = 2 days, validated = false
    //      validated = true
    // renounce:
    //      validate expiry = now + 2 days, completion delta = 2 days, validated = true
    uint8 private constant _BIT_VALIDATED = 160;
    uint64 private constant _VALIDATE_EXPIRY_OR_PAUSE_PERIOD = 2 days;
    uint24 private constant _EXPIRY_AFTER_PAUSE_PERIOD = 2 days;

    // slither-disable-start similar-names
    /// @dev `keccak256(bytes("OwnershipTransferInitiated(address)"))`.
    uint256 private constant _OWNERSHIP_TRANSFER_INITIATED_EVENT_SIGNATURE =
        0x20f5afdf40bf7b43c89031a5d4369a30b159e512d164aa46124bcb706b4a1caf;
    /// @dev `keccak256(bytes("OwnershipTransferCanceled(address)"))`.
    uint256 private constant _OWNERSHIP_TRANSFER_CANCELED_EVENT_SIGNATURE =
        0x6ecd4842251bedd053b09547c0fabaab9ec98506ebf24469e8dd5560412ed37f;
    /// @dev `keccak256(bytes("OwnershipTransferValidated(address)"))`.
    uint256 private constant _OWNERSHIP_TRANSFER_VALIDATED_EVENT_SIGNATURE =
        0x5e45c45222c097812bf35207ea5f05aad99b929c4bb5654f9ac3217b6b7f9d98;
    /// @dev `keccak256(bytes("OwnershipTransferred(address,address)"))`.
    // slither-disable-end similar-names

    /*//////////////////////////////////////////////////////////////////////////
                                  INTERNAL FUNCTIONS
    //////////////////////////////////////////////////////////////////////////*/

    /// @dev Extracts the pending owner transfer information from the memory slot.
    function _pending()
        internal
        view
        virtual
        returns (address pendingOwner_, uint64 validateExpiryOrPause, bool validated, uint64 transferExpiry)
    {
        // solhint-disable-next-line no-inline-assembly
        assembly ("memory-safe") {
            pendingOwner_ := sload(_PENDING_SLOT)
            // extract the 64 bits that hold the first expiry
            validateExpiryOrPause := shr(192, pendingOwner_)
            // add the timeout offset 24 bits just below the above
            transferExpiry := add(validateExpiryOrPause, shr(232, shl(64, pendingOwner_)))
            // extract the validate flag at position 161 (from right), i.e. bottom bit of byte 11 (from left)
            validated := byte(11, pendingOwner_)
        }
    }

    /// @dev Sets the pending owner transfer information in the memory slot.
    function _setPending(address pendingOwner_, uint64 step2Expiry, bool validated, uint24 step3ExpiryDelta) internal {
        // solhint-disable-next-line no-inline-assembly
        assembly ("memory-safe") {
            sstore(
                _PENDING_SLOT,
                or(
                    or(or(pendingOwner_, shl(_BIT_VALIDATED, validated)), shl(192, step2Expiry)),
                    shl(168, step3ExpiryDelta)
                )
            )
            // Emit the {OwnershipTransferInitiated} event.
            log2(0, 0, _OWNERSHIP_TRANSFER_INITIATED_EVENT_SIGNATURE, pendingOwner_)
        }
    }
    // slither-disable-end incorrect-shift
}<|MERGE_RESOLUTION|>--- conflicted
+++ resolved
@@ -38,12 +38,8 @@
 /// it also adds IRC165 interface query support
 /// @author rootminus0x1
 /// @dev Uses erc7201 storage
-<<<<<<< HEAD
-contract BaoOwnableTransferrable is IBaoOwnableTransferrable, IERC165, BaoOwnable {
-=======
 abstract contract BaoOwnableTransferrable is IBaoOwnableTransferrable, IERC165, BaoOwnable {
     // slither-disable-start incorrect-shift
->>>>>>> 5ec17de2
     /*//////////////////////////////////////////////////////////////////////////
                                CONSTRUCTOR/INITIALIZER
     //////////////////////////////////////////////////////////////////////////*/
